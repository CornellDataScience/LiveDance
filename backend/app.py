"""
LiveDance Backend - Python Pose Estimation Server with WebSocket
Flask-SocketIO server with latest-wins buffer for stable real-time pose estimation
Uses MediaPipe for both body and hand tracking with LIVE_STREAM mode
"""

<<<<<<< HEAD
from flask import Flask, request, jsonify, send_from_directory, send_file, Response
=======
from flask import Flask
>>>>>>> 96be4bbd
from flask_cors import CORS
from flask_socketio import SocketIO, emit
import mediapipe as mp
import cv2
import numpy as np
from PIL import Image
<<<<<<< HEAD
from youtube_downloader import YouTubeDownloader
import os
=======
import torch
import torch.nn as nn
from collections import deque
import math
import time
import base64
import threading
from io import BytesIO
>>>>>>> 96be4bbd

app = Flask(__name__)
CORS(app, resources={r"/*": {"origins": "*"}})
socketio = SocketIO(app, cors_allowed_origins="*", async_mode='threading', ping_timeout=60, ping_interval=25)

# =============================================================================
# LATEST-WINS BUFFER - Core of the optimization
# =============================================================================
class LatestFrameBuffer:
    """
    Single-slot buffer that only keeps the newest frame.
    Older frames are discarded by design to prevent queue buildup.
    """
    def __init__(self):
        self.frame_data = None
        self.lock = threading.Lock()
        self.dropped_count = 0
        
    def put(self, frame_bytes, timestamp, sequence, use3D=True):
        """Store new frame, discarding any previous frame"""
        with self.lock:
            if self.frame_data is not None:
                self.dropped_count += 1
            self.frame_data = {
                'bytes': frame_bytes,
                'timestamp': timestamp,
                'sequence': sequence,
                'use3D': use3D
            }
    
    def get(self):
        """Get and clear the latest frame"""
        with self.lock:
            data = self.frame_data
            self.frame_data = None
            return data
    
    def get_stats(self):
        """Get dropped frame count"""
        with self.lock:
            count = self.dropped_count
            self.dropped_count = 0
            return count

<<<<<<< HEAD
# Initialize YouTube downloader
youtube_downloader = YouTubeDownloader(output_dir="downloads")

# Initialize MediaPipe
mp_pose = mp.solutions.pose
mp_hands = mp.solutions.hands

# Create SEPARATE pose and hands detectors for camera feed
pose_camera = mp_pose.Pose(
    static_image_mode=True,
=======
# Global buffer instance
frame_buffer = LatestFrameBuffer()

# =============================================================================
# MediaPipe Setup for LIVE_STREAM mode
# =============================================================================
mp_pose = mp.solutions.pose
mp_hands = mp.solutions.hands

# Initialize detectors
pose = mp_pose.Pose(
    static_image_mode=False,  # LIVE_STREAM mode
>>>>>>> 96be4bbd
    model_complexity=1,
    smooth_landmarks=True,
    min_detection_confidence=0.5,
    min_tracking_confidence=0.5,
)

<<<<<<< HEAD
hands_camera = mp_hands.Hands(
    static_image_mode=True,
    max_num_hands=2,
    model_complexity=1,
    min_detection_confidence=0.5,
    min_tracking_confidence=0.5,
)

# Create SEPARATE pose and hands detectors for reference video
pose_reference = mp_pose.Pose(
    static_image_mode=True,
    model_complexity=1,
    min_detection_confidence=0.5,
    min_tracking_confidence=0.5,
)

hands_reference = mp_hands.Hands(
    static_image_mode=True,
=======
hands = mp_hands.Hands(
    static_image_mode=False,  # LIVE_STREAM mode
>>>>>>> 96be4bbd
    max_num_hands=2,
    model_complexity=1,
    min_detection_confidence=0.5,
    min_tracking_confidence=0.5,
)

# Monotonic timestamp generator
class TimestampGenerator:
    def __init__(self):
        self.last_timestamp = 0
        self.lock = threading.Lock()
    
    def get_next(self):
        """Generate strictly monotonic increasing timestamps"""
        with self.lock:
            current = int(time.monotonic() * 1000000)  # microseconds
            if current <= self.last_timestamp:
                current = self.last_timestamp + 1
            self.last_timestamp = current
            return current

timestamp_gen = TimestampGenerator()

# =============================================================================
# Landmark names
# =============================================================================
BODY_KEYPOINT_NAMES = [
    "nose", "left_eye_inner", "left_eye", "left_eye_outer",
    "right_eye_inner", "right_eye", "right_eye_outer",
    "left_ear", "right_ear", "mouth_left", "mouth_right",
    "left_shoulder", "right_shoulder", "left_elbow", "right_elbow",
    "left_wrist", "right_wrist", "left_pinky", "right_pinky",
    "left_index", "right_index", "left_thumb", "right_thumb",
    "left_hip", "right_hip", "left_knee", "right_knee",
    "left_ankle", "right_ankle", "left_heel", "right_heel",
    "left_foot_index", "right_foot_index",
]

MOVENET_INDICES = [0, 2, 5, 7, 8, 11, 12, 13, 14, 15, 16, 23, 24, 25, 26, 27, 28]
MOVENET_NAMES = [
    "nose", "left_eye", "right_eye", "left_ear", "right_ear",
    "left_shoulder", "right_shoulder", "left_elbow", "right_elbow",
    "left_wrist", "right_wrist", "left_hip", "right_hip",
    "left_knee", "right_knee", "left_ankle", "right_ankle",
]

# Subset of hand landmarks – only finger tips and bases to reduce payload
HAND_LANDMARK_SELECTION = [
    ("wrist", 0),
    ("thumb_cmc", 1),
    ("thumb_tip", 4),
    ("index_mcp", 5),
    ("index_tip", 8),
    ("middle_mcp", 9),
    ("middle_tip", 12),
    ("ring_mcp", 13),
    ("ring_tip", 16),
    ("pinky_mcp", 17),
    ("pinky_tip", 20),
]
HAND_LANDMARK_NAMES = [name for name, _ in HAND_LANDMARK_SELECTION]

# =============================================================================
# 3D Pose Estimation - MediaPipe World Landmarks
# =============================================================================
def calculate_angle_3d(p1, p2, p3):
    """Calculate angle between three 3D points (in degrees)"""
    v1 = np.array([p1.x - p2.x, p1.y - p2.y, p1.z - p2.z])
    v2 = np.array([p3.x - p2.x, p3.y - p2.y, p3.z - p2.z])
    
    norm_v1 = np.linalg.norm(v1)
    norm_v2 = np.linalg.norm(v2)
    
    if norm_v1 < 1e-6 or norm_v2 < 1e-6:
        return 0.0
    
    v1_normalized = v1 / norm_v1
    v2_normalized = v2 / norm_v2
    
    cos_angle = np.clip(np.dot(v1_normalized, v2_normalized), -1.0, 1.0)
    angle_rad = np.arccos(cos_angle)
    angle_deg = np.degrees(angle_rad)
    
    return round(angle_deg, 1)

def calculate_3d_angles_mediapipe(world_landmarks):
    """Calculate joint angles from MediaPipe 3D world landmarks"""
    angles = {}
    coords = {}
    
    if len(world_landmarks) >= 33:
        # Left elbow
        angles['left_elbow'] = calculate_angle_3d(
            world_landmarks[11], world_landmarks[13], world_landmarks[15]
        )
        # Right elbow
        angles['right_elbow'] = calculate_angle_3d(
            world_landmarks[12], world_landmarks[14], world_landmarks[16]
        )
        # Left knee
        angles['left_knee'] = calculate_angle_3d(
            world_landmarks[23], world_landmarks[25], world_landmarks[27]
        )
        # Right knee
        angles['right_knee'] = calculate_angle_3d(
            world_landmarks[24], world_landmarks[26], world_landmarks[28]
        )
        # Left shoulder
        angles['left_shoulder'] = calculate_angle_3d(
            world_landmarks[13], world_landmarks[11], world_landmarks[23]
        )
        # Right shoulder
        angles['right_shoulder'] = calculate_angle_3d(
            world_landmarks[14], world_landmarks[12], world_landmarks[24]
        )
        # Left hip
        angles['left_hip'] = calculate_angle_3d(
            world_landmarks[11], world_landmarks[23], world_landmarks[25]
        )
        # Right hip
        angles['right_hip'] = calculate_angle_3d(
            world_landmarks[12], world_landmarks[24], world_landmarks[26]
        )
        
        # Extract 3D coordinates for key joints
        key_joints = {
            'left_shoulder': 11, 'right_shoulder': 12,
            'left_elbow': 13, 'right_elbow': 14,
            'left_wrist': 15, 'right_wrist': 16,
            'left_hip': 23, 'right_hip': 24,
            'left_knee': 25, 'right_knee': 26,
            'left_ankle': 27, 'right_ankle': 28,
        }
        
        for joint_name, idx in key_joints.items():
            lm = world_landmarks[idx]
            coords[joint_name] = {
                'x': round(lm.x, 3),
                'y': round(lm.y, 3),
                'z': round(lm.z, 3)
            }
    
    return angles, coords

<<<<<<< HEAD
@app.route("/estimate_pose", methods=["POST"])
def estimate_pose():
    """
    Process CAMERA FEED frame and return body and hand landmarks
    Uses dedicated camera pose estimator instances
    Expects: multipart/form-data with 'frame' image file
    Returns: JSON with body and hands landmark data
    """
    try:
        # Get image from request
        if "frame" not in request.files:
            return jsonify({"error": "No frame provided"}), 400

        file = request.files["frame"]

        # Convert to OpenCV image
        image = Image.open(BytesIO(file.read()))
        image = cv2.cvtColor(np.array(image), cv2.COLOR_RGB2BGR)
=======
# =============================================================================
# EMA Smoothing for pose stability
# =============================================================================
class PoseSmoothing:
    """Exponential Moving Average smoothing for pose keypoints"""
    def __init__(self, alpha=0.7):
        self.alpha = alpha  # Higher = more weight to new values
        self.smoothed_body = None
        self.smoothed_hands = {'left': None, 'right': None}
        self.smoothed_3d_angles = None
        self.smoothed_3d_coords = None
    
    def smooth_body(self, landmarks):
        """Smooth body landmarks"""
        if not landmarks:
            return landmarks
        
        if self.smoothed_body is None:
            self.smoothed_body = landmarks
            return landmarks
        
        smoothed = []
        for i, lm in enumerate(landmarks):
            if i < len(self.smoothed_body):
                prev = self.smoothed_body[i]
                smoothed.append({
                    'name': lm['name'],
                    'x': self.alpha * lm['x'] + (1 - self.alpha) * prev['x'],
                    'y': self.alpha * lm['y'] + (1 - self.alpha) * prev['y'],
                    'confidence': lm['confidence'],
                    'visible': lm['visible']
                })
            else:
                smoothed.append(lm)
        
        self.smoothed_body = smoothed
        return smoothed
    
    def smooth_hands(self, hands_data):
        """Smooth hand landmarks"""
        smoothed_hands = {'left': [], 'right': []}
        
        for side in ['left', 'right']:
            landmarks = hands_data.get(side, [])
            if not landmarks:
                self.smoothed_hands[side] = None
                continue
            
            if self.smoothed_hands[side] is None:
                self.smoothed_hands[side] = landmarks
                smoothed_hands[side] = landmarks
                continue
            
            smoothed = []
            for i, lm in enumerate(landmarks):
                if i < len(self.smoothed_hands[side]):
                    prev = self.smoothed_hands[side][i]
                    smoothed.append({
                        'name': lm['name'],
                        'x': self.alpha * lm['x'] + (1 - self.alpha) * prev['x'],
                        'y': self.alpha * lm['y'] + (1 - self.alpha) * prev['y'],
                        'z': lm.get('z', 0),
                        'normalized_x': lm.get('normalized_x', 0),
                        'normalized_y': lm.get('normalized_y', 0)
                    })
                else:
                    smoothed.append(lm)
            
            self.smoothed_hands[side] = smoothed
            smoothed_hands[side] = smoothed
        
        return smoothed_hands
    
    def smooth_3d_angles(self, angles):
        """Smooth 3D angles"""
        if not angles:
            return angles
        
        if self.smoothed_3d_angles is None:
            self.smoothed_3d_angles = angles
            return angles
        
        smoothed = {}
        for key, value in angles.items():
            if key in self.smoothed_3d_angles:
                smoothed[key] = self.alpha * value + (1 - self.alpha) * self.smoothed_3d_angles[key]
            else:
                smoothed[key] = value
        
        self.smoothed_3d_angles = smoothed
        return smoothed
    
    def smooth_3d_coords(self, coords):
        """Smooth 3D coordinates"""
        if not coords:
            return coords
        
        if self.smoothed_3d_coords is None:
            self.smoothed_3d_coords = coords
            return coords
        
        smoothed = {}
        for joint, coord in coords.items():
            if joint in self.smoothed_3d_coords:
                smoothed[joint] = {
                    'x': self.alpha * coord['x'] + (1 - self.alpha) * self.smoothed_3d_coords[joint]['x'],
                    'y': self.alpha * coord['y'] + (1 - self.alpha) * self.smoothed_3d_coords[joint]['y'],
                    'z': self.alpha * coord['z'] + (1 - self.alpha) * self.smoothed_3d_coords[joint]['z']
                }
            else:
                smoothed[joint] = coord
        
        self.smoothed_3d_coords = smoothed
        return smoothed
>>>>>>> 96be4bbd

# Global smoothing instance
smoother = PoseSmoothing(alpha=0.7)

# =============================================================================
# Frame downscaling for performance
# =============================================================================
def downscale_frame(image, target_short_side=384):
    """Downscale image to target short side while maintaining aspect ratio"""
    height, width = image.shape[:2]
    
    if height < width:
        if height <= target_short_side:
            return image
        scale = target_short_side / height
    else:
        if width <= target_short_side:
            return image
        scale = target_short_side / width
    
    new_width = int(width * scale)
    new_height = int(height * scale)
    
    return cv2.resize(image, (new_width, new_height), interpolation=cv2.INTER_LINEAR)

<<<<<<< HEAD
        # Process body pose using CAMERA-SPECIFIC instance
        pose_results = pose_camera.process(image_rgb)
        body_landmarks = []
=======
# =============================================================================
# Inference Thread - Consumes frames from latest-wins buffer
# =============================================================================
inference_running = False
inference_thread = None
processed_frame_count = 0
>>>>>>> 96be4bbd

def inference_loop():
    """Main inference loop that processes frames from the buffer"""
    global processed_frame_count
    
    print("🔄 Inference thread started")
    
    while inference_running:
        # Get the latest frame from buffer
        frame_data = frame_buffer.get()
        
        if frame_data is None:
            time.sleep(0.001)  # 1ms sleep if no frame available
            continue
        
        try:
            # Timing instrumentation
            timings = {}
            process_start = time.perf_counter()
            
            # Decode image
            decode_start = time.perf_counter()
            image_bytes = base64.b64decode(frame_data['bytes'])
            nparr = np.frombuffer(image_bytes, np.uint8)
            image = cv2.imdecode(nparr, cv2.IMREAD_COLOR)
            timings['image_decode'] = (time.perf_counter() - decode_start) * 1000
            
            if image is None:
                continue
            
            # Store original dimensions BEFORE downscaling (FIX for skeleton offset)
            original_height, original_width = image.shape[:2]
            
            # Downscale for performance
            downscale_start = time.perf_counter()
            image = downscale_frame(image, target_short_side=384)
            timings['downscale'] = (time.perf_counter() - downscale_start) * 1000
            
            image_rgb = cv2.cvtColor(image, cv2.COLOR_BGR2RGB)
            height, width = image.shape[:2]  # Downscaled dimensions
            
            # Process pose
            pose_start = time.perf_counter()
            pose_results = pose.process(image_rgb)
            timings['pose_detection'] = (time.perf_counter() - pose_start) * 1000
            
            # Process hands
            hands_start = time.perf_counter()
            hand_results = hands.process(image_rgb)
            timings['hand_detection'] = (time.perf_counter() - hands_start) * 1000
            
            # Extract body landmarks
            body_landmarks = []
            keypoints_2d = []
            pose_3d_angles = {}
            pose_3d_coords = {}
            
            if pose_results.pose_landmarks:
                landmarks = pose_results.pose_landmarks.landmark
                
                for idx, name in zip(MOVENET_INDICES, MOVENET_NAMES):
                    if idx < len(landmarks):
                        lm = landmarks[idx]
                        body_landmarks.append({
                            "name": name,
                            "x": round(lm.x * original_width, 1),  # Use ORIGINAL dimensions
                            "y": round(lm.y * original_height, 1),  # Use ORIGINAL dimensions
                            "confidence": round(lm.visibility * 100),
                            "visible": lm.visibility > 0.3,
<<<<<<< HEAD
                        }
                    )

        # Process hands using CAMERA-SPECIFIC instance
        hand_results = hands_camera.process(image_rgb)
        hand_landmarks = {"left": [], "right": []}

        if hand_results.multi_hand_landmarks and hand_results.multi_handedness:
            for hand_idx, hand_lms in enumerate(hand_results.multi_hand_landmarks):
                # Determine hand side
                handedness = (
                    hand_results.multi_handedness[hand_idx].classification[0].label
                )
                hand_side = handedness.lower()

                # Extract landmarks
                hand_data = []
                for lm_idx, lm in enumerate(hand_lms.landmark):
                    hand_data.append(
                        {
                            "name": HAND_LANDMARK_NAMES[lm_idx],
                            "x": round(lm.x * width, 1),
                            "y": round(lm.y * height, 1),
=======
                        })
                        keypoints_2d.append([lm.x, lm.y])
                
                # 3D pose estimation using MediaPipe world landmarks (only if use3D is True)
                use3D = frame_data.get('use3D', True)
                angles_start = time.perf_counter()
                if use3D and pose_results.pose_world_landmarks:
                    world_landmarks = pose_results.pose_world_landmarks.landmark
                    pose_3d_angles, pose_3d_coords = calculate_3d_angles_mediapipe(world_landmarks)
                timings['3d_calculation'] = (time.perf_counter() - angles_start) * 1000
            
            # Extract hand landmarks
            hand_landmarks = {"left": [], "right": []}
            
            if hand_results.multi_hand_landmarks and hand_results.multi_handedness:
                for hand_idx, hand_lms in enumerate(hand_results.multi_hand_landmarks):
                    handedness = hand_results.multi_handedness[hand_idx].classification[0].label
                    hand_side = handedness.lower()
                    
                    if hand_side not in hand_landmarks:
                        continue
                    
                    hand_data = []
                    for landmark_name, mp_index in HAND_LANDMARK_SELECTION:
                        if mp_index >= len(hand_lms.landmark):
                            continue
                        lm = hand_lms.landmark[mp_index]
                        hand_data.append({
                            "name": landmark_name,
                            "x": round(lm.x * original_width, 1),  # Use ORIGINAL dimensions
                            "y": round(lm.y * original_height, 1),  # Use ORIGINAL dimensions
>>>>>>> 96be4bbd
                            "z": round(lm.z, 3),
                            "normalized_x": round(lm.x, 3),
                            "normalized_y": round(lm.y, 3),
                        })
                    
                    hand_landmarks[hand_side] = hand_data
            
            # Apply EMA smoothing
            smooth_start = time.perf_counter()
            body_landmarks = smoother.smooth_body(body_landmarks)
            hand_landmarks = smoother.smooth_hands(hand_landmarks)
            if use3D:
                pose_3d_angles = smoother.smooth_3d_angles(pose_3d_angles)
                pose_3d_coords = smoother.smooth_3d_coords(pose_3d_coords)
            timings['smoothing'] = (time.perf_counter() - smooth_start) * 1000
            
            # Total backend time
            total_backend_time = (time.perf_counter() - process_start) * 1000
            timings['total_backend'] = total_backend_time
            
            processed_frame_count += 1
            
            # Get dropped frame stats
            dropped = frame_buffer.get_stats()
            
            # Log performance every 30 frames
            if processed_frame_count % 30 == 0:
                print(f"⚡ Backend [Frame {processed_frame_count}]: "
                      f"Decode: {timings['image_decode']:.1f}ms | "
                      f"Downscale: {timings['downscale']:.1f}ms | "
                      f"Pose: {timings['pose_detection']:.1f}ms | "
                      f"3D: {timings.get('3d_calculation', 0):.1f}ms | "
                      f"Hands: {timings['hand_detection']:.1f}ms | "
                      f"Smooth: {timings['smoothing']:.1f}ms | "
                      f"TOTAL: {total_backend_time:.1f}ms | "
                      f"Dropped: {dropped}")
            
            # Emit result back to client via WebSocket
            socketio.emit('pose_result', {
                'body': body_landmarks,
                'hands': hand_landmarks,
                'pose_3d_angles': pose_3d_angles if use3D else {},
                'pose_3d_coords': pose_3d_coords if use3D else {},
                'timings': timings,
                'sequence': frame_data['sequence'],
                'mode': '3D' if use3D else '2D'
            })
            
        except Exception as e:
            print(f"❌ Error in inference loop: {e}")
            import traceback
            traceback.print_exc()
            continue
    
    print("🛑 Inference thread stopped")

# =============================================================================
# WebSocket Event Handlers
# =============================================================================
@socketio.on('connect')
def handle_connect():
    """Handle client connection"""
    global inference_running, inference_thread
    
    print("🔌 Client connected via WebSocket")
    
    # Start inference thread if not running
    if not inference_running:
        inference_running = True
        inference_thread = threading.Thread(target=inference_loop, daemon=True)
        inference_thread.start()

@socketio.on('disconnect')
def handle_disconnect():
    """Handle client disconnection"""
    print("🔌 Client disconnected")

@socketio.on('frame')
def handle_frame(data):
    """
    Receive frame from client and put in latest-wins buffer.
    Old frames are automatically discarded.
    """
    try:
        frame_bytes = data.get('image')
        timestamp = data.get('timestamp', time.time())
        sequence = data.get('sequence', 0)
        use3D = data.get('use3D', True)  # Get mode from client
        
        # Put frame in buffer (overwrites any existing frame)
        frame_buffer.put(frame_bytes, timestamp, sequence, use3D)
        
    except Exception as e:
        print(f"❌ Error receiving frame: {e}")

# =============================================================================
# Health Check Endpoint
# =============================================================================
@socketio.on('health')
def handle_health():
    """Health check endpoint"""
    emit('health_response', {'status': 'ok'})

<<<<<<< HEAD
@app.route("/estimate_pose_reference", methods=["POST"])
def estimate_pose_reference():
    """
    Process REFERENCE VIDEO frame and return body and hand landmarks
    Uses dedicated reference video pose estimator instances
    Expects: multipart/form-data with 'frame' image file
    Returns: JSON with body and hands landmark data
    """
    try:
        # Get image from request
        if "frame" not in request.files:
            return jsonify({"error": "No frame provided"}), 400

        file = request.files["frame"]

        # Convert to OpenCV image
        image = Image.open(BytesIO(file.read()))
        image = cv2.cvtColor(np.array(image), cv2.COLOR_RGB2BGR)

        # Get image dimensions
        height, width = image.shape[:2]

        # Convert to RGB for MediaPipe
        image_rgb = cv2.cvtColor(image, cv2.COLOR_BGR2RGB)

        # Process body pose using REFERENCE-SPECIFIC instance
        pose_results = pose_reference.process(image_rgb)
        body_landmarks = []

        if pose_results.pose_landmarks:
            landmarks = pose_results.pose_landmarks.landmark

            # Extract only the 17 keypoints matching MoveNet format
            for idx, name in zip(MOVENET_INDICES, MOVENET_NAMES):
                if idx < len(landmarks):
                    lm = landmarks[idx]
                    body_landmarks.append(
                        {
                            "name": name,
                            "x": round(lm.x * width, 1),
                            "y": round(lm.y * height, 1),
                            "confidence": round(lm.visibility * 100),
                            "visible": lm.visibility > 0.3,
                        }
                    )

        # Process hands using REFERENCE-SPECIFIC instance
        hand_results = hands_reference.process(image_rgb)
        hand_landmarks = {"left": [], "right": []}

        if hand_results.multi_hand_landmarks and hand_results.multi_handedness:
            for hand_idx, hand_lms in enumerate(hand_results.multi_hand_landmarks):
                # Determine hand side
                handedness = (
                    hand_results.multi_handedness[hand_idx].classification[0].label
                )
                hand_side = handedness.lower()

                # Extract landmarks
                hand_data = []
                for lm_idx, lm in enumerate(hand_lms.landmark):
                    hand_data.append(
                        {
                            "name": HAND_LANDMARK_NAMES[lm_idx],
                            "x": round(lm.x * width, 1),
                            "y": round(lm.y * height, 1),
                            "z": round(lm.z, 3),
                            "normalized_x": round(lm.x, 3),
                            "normalized_y": round(lm.y, 3),
                        }
                    )

                hand_landmarks[hand_side] = hand_data

        # Return results
        return jsonify({"body": body_landmarks, "hands": hand_landmarks})

    except Exception as e:
        print(f"Error processing reference frame: {e}")
        return (
            jsonify({"body": [], "hands": {"left": [], "right": []}}),
            200,
        )  # Return empty data instead of error


@app.route("/download_video", methods=["POST"])
def download_video():
    """
    Download a YouTube video for pose analysis
    Expects: JSON with 'url', optional 'filename', 'audio_only', 'quality'
    Returns: JSON with download status and file info
    """
    try:
        data = request.get_json()

        if not data or "url" not in data:
            return jsonify({"error": "No URL provided"}), 400

        url = data["url"]
        filename = data.get("filename")
        audio_only = data.get("audio_only", False)
        quality = data.get("quality", "best")
        cookies_file = data.get("cookies_file")

        # Download the video
        result = youtube_downloader.download_video(
            url=url,
            output_filename=filename,
            audio_only=audio_only,
            quality=quality,
            cookies_file=cookies_file,
        )

        if result["success"]:
            return jsonify({
                "success": True,
                "filepath": result["filepath"],
                "title": result["title"],
                "duration": result["duration"],
                "message": "Video downloaded successfully"
            }), 200
        else:
            return jsonify({
                "success": False,
                "error": result["error"]
            }), 500

    except Exception as e:
        return jsonify({
            "success": False,
            "error": str(e)
        }), 500


@app.route("/video_info", methods=["POST"])
def get_video_info():
    """
    Get YouTube video information without downloading
    Expects: JSON with 'url'
    Returns: JSON with video metadata
    """
    try:
        data = request.get_json()

        if not data or "url" not in data:
            return jsonify({"error": "No URL provided"}), 400

        url = data["url"]
        info = youtube_downloader.get_video_info(url)

        if info["success"]:
            return jsonify(info), 200
        else:
            return jsonify({
                "success": False,
                "error": info["error"]
            }), 500

    except Exception as e:
        return jsonify({
            "success": False,
            "error": str(e)
        }), 500


@app.route("/list_downloads", methods=["GET"])
def list_downloads():
    """
    List all downloaded videos
    Returns: JSON with list of video files
    """
    try:
        downloads_dir = youtube_downloader.output_dir
        print(f"\n[DEBUG] list_downloads called")
        print(f"[DEBUG] Downloads directory: {downloads_dir}")
        print(f"[DEBUG] Directory exists: {downloads_dir.exists()}")

        if not downloads_dir.exists():
            print(f"[DEBUG] Downloads directory does not exist, returning empty list")
            return jsonify({"files": []}), 200

        files = []
        print(f"[DEBUG] Scanning directory for video files...")
        for file in downloads_dir.iterdir():
            print(f"[DEBUG] Found file: {file.name} (is_file: {file.is_file()}, suffix: {file.suffix})")
            if file.is_file() and file.suffix in [".mp4", ".m4a"]:
                file_info = {
                    "filename": file.name,
                    "size": file.stat().st_size,
                    "path": str(file),
                }
                files.append(file_info)
                print(f"[DEBUG] Added to list: {file_info}")

        print(f"[DEBUG] Total files found: {len(files)}")
        print(f"[DEBUG] Returning: {files}")
        return jsonify({"files": files}), 200

    except Exception as e:
        print(f"[ERROR] list_downloads failed: {e}")
        import traceback
        traceback.print_exc()
        return jsonify({
            "success": False,
            "error": str(e)
        }), 500


@app.route("/video/<path:filename>", methods=["GET"])
def serve_video(filename):
    """
    Serve a video file from the downloads directory
    Supports range requests for video seeking
    """
    try:
        downloads_dir = youtube_downloader.output_dir
        video_path = downloads_dir / filename

        print(f"\n[DEBUG] serve_video called")
        print(f"[DEBUG] Requested filename: {filename}")
        print(f"[DEBUG] Full path: {video_path}")
        print(f"[DEBUG] File exists: {video_path.exists()}")

        if not video_path.exists():
            return jsonify({"success": False, "error": "Video not found"}), 404

        # Get file size
        file_size = video_path.stat().st_size

        # Check for range request
        range_header = request.headers.get('Range')

        if range_header:
            # Parse range header
            byte_range = range_header.replace('bytes=', '').split('-')
            start = int(byte_range[0]) if byte_range[0] else 0
            end = int(byte_range[1]) if len(byte_range) > 1 and byte_range[1] else file_size - 1

            # Read the requested chunk
            with open(video_path, 'rb') as f:
                f.seek(start)
                chunk_size = end - start + 1
                data = f.read(chunk_size)

            # Create response with proper headers for range request
            response = Response(
                data,
                206,  # Partial Content
                mimetype='video/mp4',
                direct_passthrough=True
            )
            response.headers.add('Content-Range', f'bytes {start}-{end}/{file_size}')
            response.headers.add('Accept-Ranges', 'bytes')
            response.headers.add('Content-Length', str(chunk_size))

            print(f"[DEBUG] Serving range: {start}-{end}/{file_size}")
            return response
        else:
            # Serve entire file
            print(f"[DEBUG] Serving entire file ({file_size} bytes)")
            response = send_from_directory(
                downloads_dir,
                filename,
                as_attachment=False,
                mimetype='video/mp4'
            )
            response.headers.add('Accept-Ranges', 'bytes')
            return response

    except Exception as e:
        print(f"[ERROR] serve_video failed: {e}")
        import traceback
        traceback.print_exc()
        return jsonify({
            "success": False,
            "error": str(e)
        }), 404


=======
# =============================================================================
# Server Startup
# =============================================================================
>>>>>>> 96be4bbd
if __name__ == "__main__":
    print("🚀 LiveDance Python Backend Starting (WebSocket Mode)...")
    print("📡 Server running at http://localhost:8000")
    print("💃 Ready to track dance poses with latest-wins buffer!")
    print("🎯 Features: LIVE_STREAM mode | EMA smoothing | Frame downscaling | Coordinate fixes")
    socketio.run(app, host="0.0.0.0", port=8000, debug=False, allow_unsafe_werkzeug=True)<|MERGE_RESOLUTION|>--- conflicted
+++ resolved
@@ -4,21 +4,15 @@
 Uses MediaPipe for both body and hand tracking with LIVE_STREAM mode
 """
 
-<<<<<<< HEAD
 from flask import Flask, request, jsonify, send_from_directory, send_file, Response
-=======
-from flask import Flask
->>>>>>> 96be4bbd
 from flask_cors import CORS
 from flask_socketio import SocketIO, emit
 import mediapipe as mp
 import cv2
 import numpy as np
 from PIL import Image
-<<<<<<< HEAD
 from youtube_downloader import YouTubeDownloader
 import os
-=======
 import torch
 import torch.nn as nn
 from collections import deque
@@ -27,11 +21,13 @@
 import base64
 import threading
 from io import BytesIO
->>>>>>> 96be4bbd
 
 app = Flask(__name__)
 CORS(app, resources={r"/*": {"origins": "*"}})
 socketio = SocketIO(app, cors_allowed_origins="*", async_mode='threading', ping_timeout=60, ping_interval=25)
+
+# Initialize YouTube downloader
+youtube_downloader = YouTubeDownloader(output_dir="downloads")
 
 # =============================================================================
 # LATEST-WINS BUFFER - Core of the optimization
@@ -45,7 +41,7 @@
         self.frame_data = None
         self.lock = threading.Lock()
         self.dropped_count = 0
-        
+
     def put(self, frame_bytes, timestamp, sequence, use3D=True):
         """Store new frame, discarding any previous frame"""
         with self.lock:
@@ -57,14 +53,14 @@
                 'sequence': sequence,
                 'use3D': use3D
             }
-    
+
     def get(self):
         """Get and clear the latest frame"""
         with self.lock:
             data = self.frame_data
             self.frame_data = None
             return data
-    
+
     def get_stats(self):
         """Get dropped frame count"""
         with self.lock:
@@ -72,38 +68,40 @@
             self.dropped_count = 0
             return count
 
-<<<<<<< HEAD
-# Initialize YouTube downloader
-youtube_downloader = YouTubeDownloader(output_dir="downloads")
-
-# Initialize MediaPipe
+# Global buffer instance
+frame_buffer = LatestFrameBuffer()
+
+# =============================================================================
+# MediaPipe Setup for LIVE_STREAM mode
+# =============================================================================
 mp_pose = mp.solutions.pose
 mp_hands = mp.solutions.hands
 
-# Create SEPARATE pose and hands detectors for camera feed
-pose_camera = mp_pose.Pose(
-    static_image_mode=True,
-=======
-# Global buffer instance
-frame_buffer = LatestFrameBuffer()
-
-# =============================================================================
-# MediaPipe Setup for LIVE_STREAM mode
-# =============================================================================
-mp_pose = mp.solutions.pose
-mp_hands = mp.solutions.hands
-
-# Initialize detectors
+# Initialize detectors for WebSocket (LIVE_STREAM mode)
 pose = mp_pose.Pose(
     static_image_mode=False,  # LIVE_STREAM mode
->>>>>>> 96be4bbd
     model_complexity=1,
     smooth_landmarks=True,
     min_detection_confidence=0.5,
     min_tracking_confidence=0.5,
 )
 
-<<<<<<< HEAD
+hands = mp_hands.Hands(
+    static_image_mode=False,  # LIVE_STREAM mode
+    max_num_hands=2,
+    model_complexity=1,
+    min_detection_confidence=0.5,
+    min_tracking_confidence=0.5,
+)
+
+# Create SEPARATE pose and hands detectors for HTTP endpoints (camera/reference)
+pose_camera = mp_pose.Pose(
+    static_image_mode=True,
+    model_complexity=1,
+    min_detection_confidence=0.5,
+    min_tracking_confidence=0.5,
+)
+
 hands_camera = mp_hands.Hands(
     static_image_mode=True,
     max_num_hands=2,
@@ -112,7 +110,6 @@
     min_tracking_confidence=0.5,
 )
 
-# Create SEPARATE pose and hands detectors for reference video
 pose_reference = mp_pose.Pose(
     static_image_mode=True,
     model_complexity=1,
@@ -122,10 +119,6 @@
 
 hands_reference = mp_hands.Hands(
     static_image_mode=True,
-=======
-hands = mp_hands.Hands(
-    static_image_mode=False,  # LIVE_STREAM mode
->>>>>>> 96be4bbd
     max_num_hands=2,
     model_complexity=1,
     min_detection_confidence=0.5,
@@ -270,26 +263,6 @@
     
     return angles, coords
 
-<<<<<<< HEAD
-@app.route("/estimate_pose", methods=["POST"])
-def estimate_pose():
-    """
-    Process CAMERA FEED frame and return body and hand landmarks
-    Uses dedicated camera pose estimator instances
-    Expects: multipart/form-data with 'frame' image file
-    Returns: JSON with body and hands landmark data
-    """
-    try:
-        # Get image from request
-        if "frame" not in request.files:
-            return jsonify({"error": "No frame provided"}), 400
-
-        file = request.files["frame"]
-
-        # Convert to OpenCV image
-        image = Image.open(BytesIO(file.read()))
-        image = cv2.cvtColor(np.array(image), cv2.COLOR_RGB2BGR)
-=======
 # =============================================================================
 # EMA Smoothing for pose stability
 # =============================================================================
@@ -404,7 +377,6 @@
         
         self.smoothed_3d_coords = smoothed
         return smoothed
->>>>>>> 96be4bbd
 
 # Global smoothing instance
 smoother = PoseSmoothing(alpha=0.7)
@@ -430,78 +402,72 @@
     
     return cv2.resize(image, (new_width, new_height), interpolation=cv2.INTER_LINEAR)
 
-<<<<<<< HEAD
-        # Process body pose using CAMERA-SPECIFIC instance
-        pose_results = pose_camera.process(image_rgb)
-        body_landmarks = []
-=======
 # =============================================================================
 # Inference Thread - Consumes frames from latest-wins buffer
 # =============================================================================
 inference_running = False
 inference_thread = None
 processed_frame_count = 0
->>>>>>> 96be4bbd
 
 def inference_loop():
     """Main inference loop that processes frames from the buffer"""
     global processed_frame_count
-    
+
     print("🔄 Inference thread started")
-    
+
     while inference_running:
         # Get the latest frame from buffer
         frame_data = frame_buffer.get()
-        
+
         if frame_data is None:
             time.sleep(0.001)  # 1ms sleep if no frame available
             continue
-        
+
         try:
             # Timing instrumentation
             timings = {}
             process_start = time.perf_counter()
-            
+
             # Decode image
             decode_start = time.perf_counter()
             image_bytes = base64.b64decode(frame_data['bytes'])
             nparr = np.frombuffer(image_bytes, np.uint8)
             image = cv2.imdecode(nparr, cv2.IMREAD_COLOR)
             timings['image_decode'] = (time.perf_counter() - decode_start) * 1000
-            
+
             if image is None:
                 continue
-            
+
             # Store original dimensions BEFORE downscaling (FIX for skeleton offset)
             original_height, original_width = image.shape[:2]
-            
+
             # Downscale for performance
             downscale_start = time.perf_counter()
             image = downscale_frame(image, target_short_side=384)
             timings['downscale'] = (time.perf_counter() - downscale_start) * 1000
-            
+
             image_rgb = cv2.cvtColor(image, cv2.COLOR_BGR2RGB)
             height, width = image.shape[:2]  # Downscaled dimensions
-            
+
             # Process pose
             pose_start = time.perf_counter()
             pose_results = pose.process(image_rgb)
             timings['pose_detection'] = (time.perf_counter() - pose_start) * 1000
-            
+
             # Process hands
             hands_start = time.perf_counter()
             hand_results = hands.process(image_rgb)
             timings['hand_detection'] = (time.perf_counter() - hands_start) * 1000
-            
+
             # Extract body landmarks
             body_landmarks = []
             keypoints_2d = []
             pose_3d_angles = {}
             pose_3d_coords = {}
-            
+
             if pose_results.pose_landmarks:
                 landmarks = pose_results.pose_landmarks.landmark
-                
+
                 for idx, name in zip(MOVENET_INDICES, MOVENET_NAMES):
                     if idx < len(landmarks):
                         lm = landmarks[idx]
@@ -511,34 +477,9 @@
                             "y": round(lm.y * original_height, 1),  # Use ORIGINAL dimensions
                             "confidence": round(lm.visibility * 100),
                             "visible": lm.visibility > 0.3,
-<<<<<<< HEAD
-                        }
-                    )
-
-        # Process hands using CAMERA-SPECIFIC instance
-        hand_results = hands_camera.process(image_rgb)
-        hand_landmarks = {"left": [], "right": []}
-
-        if hand_results.multi_hand_landmarks and hand_results.multi_handedness:
-            for hand_idx, hand_lms in enumerate(hand_results.multi_hand_landmarks):
-                # Determine hand side
-                handedness = (
-                    hand_results.multi_handedness[hand_idx].classification[0].label
-                )
-                hand_side = handedness.lower()
-
-                # Extract landmarks
-                hand_data = []
-                for lm_idx, lm in enumerate(hand_lms.landmark):
-                    hand_data.append(
-                        {
-                            "name": HAND_LANDMARK_NAMES[lm_idx],
-                            "x": round(lm.x * width, 1),
-                            "y": round(lm.y * height, 1),
-=======
                         })
                         keypoints_2d.append([lm.x, lm.y])
-                
+
                 # 3D pose estimation using MediaPipe world landmarks (only if use3D is True)
                 use3D = frame_data.get('use3D', True)
                 angles_start = time.perf_counter()
@@ -546,18 +487,18 @@
                     world_landmarks = pose_results.pose_world_landmarks.landmark
                     pose_3d_angles, pose_3d_coords = calculate_3d_angles_mediapipe(world_landmarks)
                 timings['3d_calculation'] = (time.perf_counter() - angles_start) * 1000
-            
+
             # Extract hand landmarks
             hand_landmarks = {"left": [], "right": []}
-            
+
             if hand_results.multi_hand_landmarks and hand_results.multi_handedness:
                 for hand_idx, hand_lms in enumerate(hand_results.multi_hand_landmarks):
                     handedness = hand_results.multi_handedness[hand_idx].classification[0].label
                     hand_side = handedness.lower()
-                    
+
                     if hand_side not in hand_landmarks:
                         continue
-                    
+
                     hand_data = []
                     for landmark_name, mp_index in HAND_LANDMARK_SELECTION:
                         if mp_index >= len(hand_lms.landmark):
@@ -567,7 +508,6 @@
                             "name": landmark_name,
                             "x": round(lm.x * original_width, 1),  # Use ORIGINAL dimensions
                             "y": round(lm.y * original_height, 1),  # Use ORIGINAL dimensions
->>>>>>> 96be4bbd
                             "z": round(lm.z, 3),
                             "normalized_x": round(lm.x, 3),
                             "normalized_y": round(lm.y, 3),
@@ -671,7 +611,84 @@
     """Health check endpoint"""
     emit('health_response', {'status': 'ok'})
 
-<<<<<<< HEAD
+# =============================================================================
+# HTTP Endpoints for YouTube Download and Video Serving
+# =============================================================================
+
+@app.route("/estimate_pose", methods=["POST"])
+def estimate_pose():
+    """
+    Process CAMERA FEED frame and return body and hand landmarks (HTTP fallback)
+    Uses dedicated camera pose estimator instances
+    Expects: multipart/form-data with 'frame' image file
+    Returns: JSON with body and hands landmark data
+    """
+    try:
+        # Get image from request
+        if "frame" not in request.files:
+            return jsonify({"error": "No frame provided"}), 400
+
+        file = request.files["frame"]
+
+        # Convert to OpenCV image
+        image = Image.open(BytesIO(file.read()))
+        image = cv2.cvtColor(np.array(image), cv2.COLOR_RGB2BGR)
+
+        # Get image dimensions
+        height, width = image.shape[:2]
+
+        # Convert to RGB for MediaPipe
+        image_rgb = cv2.cvtColor(image, cv2.COLOR_BGR2RGB)
+
+        # Process body pose using CAMERA-SPECIFIC instance
+        pose_results = pose_camera.process(image_rgb)
+        body_landmarks = []
+
+        if pose_results.pose_landmarks:
+            landmarks = pose_results.pose_landmarks.landmark
+
+            # Extract only the 17 keypoints matching MoveNet format
+            for idx, name in zip(MOVENET_INDICES, MOVENET_NAMES):
+                if idx < len(landmarks):
+                    lm = landmarks[idx]
+                    body_landmarks.append({
+                        "name": name,
+                        "x": round(lm.x * width, 1),
+                        "y": round(lm.y * height, 1),
+                        "confidence": round(lm.visibility * 100),
+                        "visible": lm.visibility > 0.3,
+                    })
+
+        # Process hands using CAMERA-SPECIFIC instance
+        hand_results = hands_camera.process(image_rgb)
+        hand_landmarks = {"left": [], "right": []}
+
+        if hand_results.multi_hand_landmarks and hand_results.multi_handedness:
+            for hand_idx, hand_lms in enumerate(hand_results.multi_hand_landmarks):
+                handedness = hand_results.multi_handedness[hand_idx].classification[0].label
+                hand_side = handedness.lower()
+
+                hand_data = []
+                for lm_idx, lm in enumerate(hand_lms.landmark):
+                    hand_data.append({
+                        "name": HAND_LANDMARK_NAMES[lm_idx],
+                        "x": round(lm.x * width, 1),
+                        "y": round(lm.y * height, 1),
+                        "z": round(lm.z, 3),
+                        "normalized_x": round(lm.x, 3),
+                        "normalized_y": round(lm.y, 3),
+                    })
+
+                hand_landmarks[hand_side] = hand_data
+
+        # Return results
+        return jsonify({"body": body_landmarks, "hands": hand_landmarks})
+
+    except Exception as e:
+        print(f"Error processing camera frame: {e}")
+        return jsonify({"body": [], "hands": {"left": [], "right": []}}), 200
+
+
 @app.route("/estimate_pose_reference", methods=["POST"])
 def estimate_pose_reference():
     """
@@ -708,15 +725,13 @@
             for idx, name in zip(MOVENET_INDICES, MOVENET_NAMES):
                 if idx < len(landmarks):
                     lm = landmarks[idx]
-                    body_landmarks.append(
-                        {
-                            "name": name,
-                            "x": round(lm.x * width, 1),
-                            "y": round(lm.y * height, 1),
-                            "confidence": round(lm.visibility * 100),
-                            "visible": lm.visibility > 0.3,
-                        }
-                    )
+                    body_landmarks.append({
+                        "name": name,
+                        "x": round(lm.x * width, 1),
+                        "y": round(lm.y * height, 1),
+                        "confidence": round(lm.visibility * 100),
+                        "visible": lm.visibility > 0.3,
+                    })
 
         # Process hands using REFERENCE-SPECIFIC instance
         hand_results = hands_reference.process(image_rgb)
@@ -724,25 +739,19 @@
 
         if hand_results.multi_hand_landmarks and hand_results.multi_handedness:
             for hand_idx, hand_lms in enumerate(hand_results.multi_hand_landmarks):
-                # Determine hand side
-                handedness = (
-                    hand_results.multi_handedness[hand_idx].classification[0].label
-                )
+                handedness = hand_results.multi_handedness[hand_idx].classification[0].label
                 hand_side = handedness.lower()
 
-                # Extract landmarks
                 hand_data = []
                 for lm_idx, lm in enumerate(hand_lms.landmark):
-                    hand_data.append(
-                        {
-                            "name": HAND_LANDMARK_NAMES[lm_idx],
-                            "x": round(lm.x * width, 1),
-                            "y": round(lm.y * height, 1),
-                            "z": round(lm.z, 3),
-                            "normalized_x": round(lm.x, 3),
-                            "normalized_y": round(lm.y, 3),
-                        }
-                    )
+                    hand_data.append({
+                        "name": HAND_LANDMARK_NAMES[lm_idx],
+                        "x": round(lm.x * width, 1),
+                        "y": round(lm.y * height, 1),
+                        "z": round(lm.z, 3),
+                        "normalized_x": round(lm.x, 3),
+                        "normalized_y": round(lm.y, 3),
+                    })
 
                 hand_landmarks[hand_side] = hand_data
 
@@ -751,10 +760,7 @@
 
     except Exception as e:
         print(f"Error processing reference frame: {e}")
-        return (
-            jsonify({"body": [], "hands": {"left": [], "right": []}}),
-            200,
-        )  # Return empty data instead of error
+        return jsonify({"body": [], "hands": {"left": [], "right": []}}), 200
 
 
 @app.route("/download_video", methods=["POST"])
@@ -951,14 +957,18 @@
         }), 404
 
 
-=======
 # =============================================================================
 # Server Startup
 # =============================================================================
->>>>>>> 96be4bbd
 if __name__ == "__main__":
-    print("🚀 LiveDance Python Backend Starting (WebSocket Mode)...")
+    print("🚀 LiveDance Python Backend Starting...")
     print("📡 Server running at http://localhost:8000")
-    print("💃 Ready to track dance poses with latest-wins buffer!")
-    print("🎯 Features: LIVE_STREAM mode | EMA smoothing | Frame downscaling | Coordinate fixes")
+    print("💃 Ready to track dance poses!")
+    print("🎯 Features:")
+    print("   - WebSocket mode with latest-wins buffer")
+    print("   - 3D pose estimation with joint angles")
+    print("   - EMA smoothing for stability")
+    print("   - Frame downscaling for performance")
+    print("   - YouTube video download & serving")
+    print("   - HTTP fallback endpoints")
     socketio.run(app, host="0.0.0.0", port=8000, debug=False, allow_unsafe_werkzeug=True)