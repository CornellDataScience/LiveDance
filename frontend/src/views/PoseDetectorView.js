import React from 'react';
import ReferenceVideoPlayer from '../components/ReferenceVideoPlayer';
import { headerButtonStyle, getHeaderButtonBackground } from '../styles/buttonStyles';

/**
 * View: Pure UI component for pose detection display
 * Receives all data and callbacks from Controller
 */
const PoseDetectorView = ({
  videoRef,
  canvasRef,
  status,
  isReady,
  bodyLandmarks,
  handLandmarks,
  pose3DAngles,
  pose3DCoords,
  performanceMetrics,
  showData,
  exportLandmarkData,
  toggleDataPanel,
  referenceVideo,
  handleReferenceVideoSelect,
  gestureProgress,
  videoPlaying,
  setVideoPlaying,
  videoPlayerControlRef,
  gestureControlEnabled,
  toggleGestureControl,
  toggle2D3D,
  cameraEnabled,
  toggleCamera,
  showPerformanceMonitor,
  togglePerformanceMonitor,
  topImprovements,
  overallScore,
<<<<<<< HEAD
=======
  finalImprovements,
  finalScore,
  liveFeedback,
>>>>>>> 19623184
  handleReferencePose
}) => {
  return (
    <div style={{ 
      minHeight: '100vh',
      background: 'linear-gradient(135deg, #667eea 0%, #764ba2 100%)',
      padding: '40px 20px',
      fontFamily: '-apple-system, BlinkMacSystemFont, "Segoe UI", Roboto, sans-serif'
    }}>
      {/* Header */}
      <div style={{ textAlign: 'center', marginBottom: '30px' }}>
        <h1 style={{ 
          color: 'white',
          fontSize: '42px',
          fontWeight: '700',
          margin: '0 0 10px 0',
          letterSpacing: '-1px'
        }}>
          LiveDance
        </h1>
        <p style={{ 
          color: 'rgba(255, 255, 255, 0.9)',
          fontSize: '18px',
          margin: 0
        }}>
          Full body tracking with real-time feedback
        </p>
      </div>

      {/* Live Feedback Banner */}
      {isReady && liveFeedback && (liveFeedback.timing || (liveFeedback.cues && liveFeedback.cues.length > 0)) && (
        <div style={{
          maxWidth: '900px',
          margin: '0 auto 20px',
          background: 'rgba(0, 0, 0, 0.2)',
          border: '1px solid rgba(255, 255, 255, 0.25)',
          borderRadius: '16px',
          padding: '16px 20px',
          boxShadow: '0 8px 20px rgba(0, 0, 0, 0.2)',
          color: 'white'
        }}>
          <div style={{ display: 'flex', justifyContent: 'space-between', alignItems: 'center', marginBottom: '10px', gap: '12px', flexWrap: 'wrap' }}>
            <div style={{
              fontSize: '18px',
              fontWeight: '700',
              display: 'flex',
              alignItems: 'center',
              gap: '10px'
            }}>
              <span role="img" aria-label="sparkles">✨</span>
              Live Dance Coach
            </div>
            {liveFeedback.matchScore && (
              <div style={{
                padding: '8px 12px',
                borderRadius: '10px',
                background: 'rgba(255, 255, 255, 0.12)',
                fontWeight: '600',
                fontSize: '13px'
              }}>
                Match Score: {liveFeedback.matchScore}%
              </div>
            )}
          </div>
          {liveFeedback.timing && (
            <div style={{
              marginBottom: liveFeedback.cues && liveFeedback.cues.length > 0 ? '12px' : '0',
              padding: '10px 12px',
              borderRadius: '10px',
              background: liveFeedback.timing.status === 'late'
                ? 'rgba(245, 101, 101, 0.25)'
                : liveFeedback.timing.status === 'early'
                  ? 'rgba(237, 137, 54, 0.25)'
                  : 'rgba(72, 187, 120, 0.25)',
              border: '1px solid rgba(255, 255, 255, 0.15)',
              fontWeight: '600'
            }}>
              {liveFeedback.timing.message}
            </div>
          )}
          {liveFeedback.cues && liveFeedback.cues.length > 0 && (
            <div style={{ display: 'flex', gap: '12px', flexWrap: 'wrap' }}>
              {liveFeedback.cues.map((cue) => (
                <div key={cue.joint} style={{
                  padding: '10px 12px',
                  borderRadius: '10px',
                  background: 'rgba(255, 255, 255, 0.08)',
                  border: '1px solid rgba(255, 255, 255, 0.12)',
                  minWidth: '180px'
                }}>
                  <div style={{ fontWeight: '700', fontSize: '13px', marginBottom: '6px' }}>
                    {cue.name}
                  </div>
                  <div style={{ fontSize: '13px', color: 'rgba(255, 255, 255, 0.9)' }}>
                    {cue.recommendation}
                  </div>
                </div>
              ))}
            </div>
          )}
        </div>
      )}

      {/* Performance Monitor */}
      {isReady && (
        <div style={{
          position: 'fixed',
          top: '20px',
          right: '20px',
          background: 'linear-gradient(135deg, rgba(102, 126, 234, 0.95) 0%, rgba(118, 75, 162, 0.95) 100%)',
          backdropFilter: 'blur(10px)',
          borderRadius: '16px',
          boxShadow: '0 4px 12px rgba(0, 0, 0, 0.2)',
          border: '1px solid rgba(255, 255, 255, 0.3)',
          zIndex: 1000,
          overflow: 'hidden',
          transition: 'all 0.3s ease'
        }}>
          {/* Header */}
          <div 
            onClick={togglePerformanceMonitor}
            style={{
              padding: '12px 16px',
              display: 'flex',
              justifyContent: 'space-between',
              alignItems: 'center',
              cursor: 'pointer',
              background: 'rgba(0, 0, 0, 0.15)',
              transition: 'background 0.2s'
            }}
            onMouseEnter={(e) => {
              e.currentTarget.style.background = 'rgba(0, 0, 0, 0.25)';
            }}
            onMouseLeave={(e) => {
              e.currentTarget.style.background = 'rgba(0, 0, 0, 0.15)';
            }}
          >
            <div style={{ 
              fontWeight: '600', 
              fontSize: '14px', 
              color: 'white',
              display: 'flex',
              alignItems: 'center'
            }}>
              Performance
            </div>
            <div style={{ 
              color: 'white', 
              fontSize: '16px',
              transition: 'transform 0.3s ease',
              transform: showPerformanceMonitor ? 'rotate(180deg)' : 'rotate(0deg)',
              marginLeft: '16px'
            }}>
              ▼
            </div>
          </div>

          {/* Content */}
          {showPerformanceMonitor && (
            <div style={{
              padding: '16px',
              color: 'white',
              fontSize: '13px',
              minWidth: '280px'
            }}>
              <div style={{ marginBottom: '12px', paddingBottom: '12px', borderBottom: '1px solid rgba(255,255,255,0.2)' }}>
                <div style={{ display: 'flex', justifyContent: 'space-between', marginBottom: '6px' }}>
                  <span style={{ color: 'rgba(255, 255, 255, 0.9)' }}>Mode:</span>
                  <span style={{ color: '#ffd700', fontWeight: '600' }}>{performanceMetrics.mode || '3D'}</span>
                </div>
              </div>
              
              <div style={{ marginBottom: '12px', paddingBottom: '12px', borderBottom: '1px solid rgba(255,255,255,0.2)' }}>
                <div style={{ display: 'flex', justifyContent: 'space-between', marginBottom: '6px' }}>
                  <span style={{ color: 'rgba(255, 255, 255, 0.9)' }}>FPS:</span>
                  <span style={{ color: '#40E0D0', fontWeight: '600' }}>{performanceMetrics.fps}</span>
                </div>
                <div style={{ display: 'flex', justifyContent: 'space-between' }}>
                  <span style={{ color: 'rgba(255, 255, 255, 0.9)' }}>Total Latency:</span>
                  <span style={{ color: '#ff6b9d', fontWeight: '600' }}>{performanceMetrics.totalLatency}ms</span>
                </div>
              </div>
              
              <div style={{ fontSize: '12px', marginBottom: '8px', color: 'rgba(255, 255, 255, 0.7)', fontWeight: '600' }}>
                Frontend:
              </div>
              <div style={{ paddingLeft: '12px', marginBottom: '12px' }}>
                <div style={{ display: 'flex', justifyContent: 'space-between', fontSize: '12px' }}>
                  <span style={{ color: 'rgba(255, 255, 255, 0.8)' }}>Image Capture:</span>
                  <span style={{ color: '#a0d8f1' }}>{performanceMetrics.frontendTime}ms</span>
                </div>
              </div>
              
              <div style={{ fontSize: '12px', marginBottom: '8px', color: 'rgba(255, 255, 255, 0.7)', fontWeight: '600' }}>
                Network:
              </div>
              <div style={{ paddingLeft: '12px', marginBottom: '12px' }}>
                <div style={{ display: 'flex', justifyContent: 'space-between', fontSize: '12px' }}>
                  <span style={{ color: 'rgba(255, 255, 255, 0.8)' }}>WebSocket:</span>
                  <span style={{ color: '#c77dff' }}>{performanceMetrics.networkLatency}ms</span>
                </div>
              </div>
              
              <div style={{ fontSize: '12px', marginBottom: '8px', color: 'rgba(255, 255, 255, 0.7)', fontWeight: '600' }}>
                Backend ({performanceMetrics.backendTime}ms):
              </div>
              <div style={{ paddingLeft: '12px' }}>
                <div style={{ display: 'flex', justifyContent: 'space-between', fontSize: '11px', marginBottom: '4px' }}>
                  <span style={{ color: 'rgba(255, 255, 255, 0.8)' }}>• Decode:</span>
                  <span style={{ color: '#a0d8f1' }}>{performanceMetrics.backendBreakdown.decode}ms</span>
                </div>
                <div style={{ display: 'flex', justifyContent: 'space-between', fontSize: '11px', marginBottom: '4px' }}>
                  <span style={{ color: 'rgba(255, 255, 255, 0.8)' }}>• Downscale:</span>
                  <span style={{ color: '#a0d8f1' }}>{performanceMetrics.backendBreakdown.downscale}ms</span>
                </div>
                <div style={{ display: 'flex', justifyContent: 'space-between', fontSize: '11px', marginBottom: '4px' }}>
                  <span style={{ color: 'rgba(255, 255, 255, 0.8)' }}>• Pose:</span>
                  <span style={{ color: '#a0d8f1' }}>{performanceMetrics.backendBreakdown.pose}ms</span>
                </div>
                <div style={{ display: 'flex', justifyContent: 'space-between', fontSize: '11px', marginBottom: '4px' }}>
                  <span style={{ color: 'rgba(255, 255, 255, 0.8)' }}>• 3D Angles:</span>
                  <span style={{ color: '#a0d8f1' }}>{performanceMetrics.backendBreakdown.angles3d}ms</span>
                </div>
                <div style={{ display: 'flex', justifyContent: 'space-between', fontSize: '11px', marginBottom: '4px' }}>
                  <span style={{ color: 'rgba(255, 255, 255, 0.8)' }}>• Hands:</span>
                  <span style={{ color: '#a0d8f1' }}>{performanceMetrics.backendBreakdown.hands}ms</span>
                </div>
                <div style={{ display: 'flex', justifyContent: 'space-between', fontSize: '11px' }}>
                  <span style={{ color: 'rgba(255, 255, 255, 0.8)' }}>• Smoothing:</span>
                  <span style={{ color: '#a0d8f1' }}>{performanceMetrics.backendBreakdown.smoothing}ms</span>
                </div>
              </div>
            </div>
          )}
        </div>
      )}

      {/* Control Buttons */}
      {isReady && (
        <div style={{
          maxWidth: '720px',
          margin: '0 auto 30px',
          display: 'flex',
          gap: '12px',
          justifyContent: 'center',
          flexWrap: 'wrap'
        }}>
          <button
            onClick={toggleDataPanel}
            style={{
              padding: '14px 28px',
              background: showData ? 'rgba(255, 255, 255, 0.25)' : 'rgba(255, 255, 255, 0.1)',
              backdropFilter: 'blur(10px)',
              color: 'white',
              border: '1px solid rgba(255, 255, 255, 0.3)',
              borderRadius: '12px',
              cursor: 'pointer',
              fontWeight: '600',
              fontSize: '14px',
              transition: 'all 0.2s ease',
              boxShadow: '0 4px 12px rgba(0, 0, 0, 0.1)'
            }}
            onMouseEnter={(e) => {
              e.currentTarget.style.background = 'rgba(255, 255, 255, 0.3)';
              e.currentTarget.style.transform = 'translateY(-2px)';
              e.currentTarget.style.boxShadow = '0 6px 16px rgba(0, 0, 0, 0.15)';
            }}
            onMouseLeave={(e) => {
              e.currentTarget.style.background = showData ? 'rgba(255, 255, 255, 0.25)' : 'rgba(255, 255, 255, 0.1)';
              e.currentTarget.style.transform = 'translateY(0)';
              e.currentTarget.style.boxShadow = '0 4px 12px rgba(0, 0, 0, 0.1)';
            }}
          >
            {showData ? 'Hide Data' : 'Show Data'}
          </button>
          <button
            onClick={exportLandmarkData}
            style={{
              padding: '14px 28px',
              background: 'rgba(255, 255, 255, 0.1)',
              backdropFilter: 'blur(10px)',
              color: 'white',
              border: '1px solid rgba(255, 255, 255, 0.3)',
              borderRadius: '12px',
              cursor: 'pointer',
              fontWeight: '600',
              fontSize: '14px',
              transition: 'all 0.2s ease',
              boxShadow: '0 4px 12px rgba(0, 0, 0, 0.1)'
            }}
            onMouseEnter={(e) => {
              e.currentTarget.style.background = 'rgba(255, 255, 255, 0.3)';
              e.currentTarget.style.transform = 'translateY(-2px)';
              e.currentTarget.style.boxShadow = '0 6px 16px rgba(0, 0, 0, 0.15)';
            }}
            onMouseLeave={(e) => {
              e.currentTarget.style.background = 'rgba(255, 255, 255, 0.1)';
              e.currentTarget.style.transform = 'translateY(0)';
              e.currentTarget.style.boxShadow = '0 4px 12px rgba(0, 0, 0, 0.1)';
            }}
          >
            Export Data
          </button>
          <button
            onClick={toggle2D3D}
            style={{
              padding: '14px 28px',
              background: 'rgba(255, 255, 255, 0.1)',
              backdropFilter: 'blur(10px)',
              color: 'white',
              border: '1px solid rgba(255, 255, 255, 0.3)',
              borderRadius: '12px',
              cursor: 'pointer',
              fontWeight: '600',
              fontSize: '14px',
              transition: 'all 0.2s ease',
              boxShadow: '0 4px 12px rgba(0, 0, 0, 0.1)'
            }}
            onMouseEnter={(e) => {
              e.currentTarget.style.background = 'rgba(255, 255, 255, 0.3)';
              e.currentTarget.style.transform = 'translateY(-2px)';
              e.currentTarget.style.boxShadow = '0 6px 16px rgba(0, 0, 0, 0.15)';
            }}
            onMouseLeave={(e) => {
              e.currentTarget.style.background = 'rgba(255, 255, 255, 0.1)';
              e.currentTarget.style.transform = 'translateY(0)';
              e.currentTarget.style.boxShadow = '0 4px 12px rgba(0, 0, 0, 0.1)';
            }}
          >
            Toggle 2D/3D
          </button>
          {referenceVideo && (
            <button
              onClick={toggleGestureControl}
              style={{
                padding: '14px 28px',
                background: gestureControlEnabled ? 'rgba(255, 255, 255, 0.25)' : 'rgba(255, 255, 255, 0.1)',
                backdropFilter: 'blur(10px)',
                color: 'white',
                border: '1px solid rgba(255, 255, 255, 0.3)',
                borderRadius: '12px',
                cursor: 'pointer',
                fontWeight: '600',
                fontSize: '14px',
                transition: 'all 0.2s ease',
                boxShadow: '0 4px 12px rgba(0, 0, 0, 0.1)'
              }}
              onMouseEnter={(e) => {
                e.currentTarget.style.background = 'rgba(255, 255, 255, 0.3)';
                e.currentTarget.style.transform = 'translateY(-2px)';
                e.currentTarget.style.boxShadow = '0 6px 16px rgba(0, 0, 0, 0.15)';
              }}
              onMouseLeave={(e) => {
                e.currentTarget.style.background = gestureControlEnabled ? 'rgba(255, 255, 255, 0.25)' : 'rgba(255, 255, 255, 0.1)';
                e.currentTarget.style.transform = 'translateY(0)';
                e.currentTarget.style.boxShadow = '0 4px 12px rgba(0, 0, 0, 0.1)';
              }}
            >
              {gestureControlEnabled ? 'Gesture: ON' : 'Gesture: OFF'}
            </button>
          )}
        </div>
      )}

      {/* Video Display - Side by Side Layout */}
      <div style={{
        maxWidth: '1400px',
        margin: '0 auto',
        display: 'grid',
        gridTemplateColumns: 'repeat(auto-fit, minmax(400px, 1fr))',
        gap: '24px',
        alignItems: 'start'
      }}>
        {/* Reference Video Player */}
        <div style={{
          background: 'rgba(255, 255, 255, 0.1)',
          backdropFilter: 'blur(10px)',
          borderRadius: '20px',
          padding: '24px',
          boxShadow: '0 8px 24px rgba(0, 0, 0, 0.15)',
          border: '1px solid rgba(255, 255, 255, 0.2)'
        }}>
          <ReferenceVideoPlayer
            onVideoSelect={handleReferenceVideoSelect}
            videoPlayerControlRef={videoPlayerControlRef}
            setVideoPlaying={setVideoPlaying}
            onReferencePose={handleReferencePose}
          />
        </div>

        {/* Camera Feed & Skeleton */}
        <div style={{
          background: 'rgba(255, 255, 255, 0.1)',
          backdropFilter: 'blur(10px)',
          borderRadius: '20px',
          padding: '24px',
          boxShadow: '0 8px 24px rgba(0, 0, 0, 0.15)',
          border: '1px solid rgba(255, 255, 255, 0.2)'
        }}>
          <div style={{
            display: 'flex',
            justifyContent: 'space-between',
            alignItems: 'center',
            marginBottom: '12px'
          }}>
            <h3 style={{
              margin: 0,
              color: 'white',
              fontSize: '18px',
              fontWeight: '600'
            }}>
              Your Camera
            </h3>
            <button
              onClick={toggleCamera}
              style={{
                ...headerButtonStyle,
                background: getHeaderButtonBackground(cameraEnabled)
              }}
            >
              {cameraEnabled ? 'Camera: On' : 'Camera: Off'}
            </button>
          </div>

          <div style={{
            position: 'relative',
            borderRadius: '16px',
            overflow: 'hidden',
            boxShadow: '0 4px 20px rgba(0, 0, 0, 0.2)'
          }}>
            {cameraEnabled ? (
              <>
                <video
                  ref={videoRef}
                  width="640"
                  height="480"
                  autoPlay
                  playsInline
                  style={{
                    transform: 'scaleX(-1)',
                    display: 'block',
                    width: '100%',
                    height: 'auto'
                  }}
                />
                <canvas
                  ref={canvasRef}
                  width="640"
                  height="480"
                  style={{
                    position: 'absolute',
                    top: 0,
                    left: 0,
                    transform: 'scaleX(-1)',
                    width: '100%',
                    height: 'auto'
                  }}
                />
              </>
            ) : (
              <div style={{
                position: 'relative',
                width: '100%',
                paddingBottom: '75%', // 4:3 aspect ratio (480/640 = 0.75)
                background: 'rgba(0, 0, 0, 0.8)',
                display: 'flex',
                alignItems: 'center',
                justifyContent: 'center'
              }}>
                <div style={{
                  position: 'absolute',
                  top: '50%',
                  left: '50%',
                  transform: 'translate(-50%, -50%)',
                  textAlign: 'center',
                  color: 'rgba(255, 255, 255, 0.7)'
                }}>
                  <div style={{
                    fontSize: '48px',
                    marginBottom: '16px',
                    opacity: 0.5
                  }}>
                    📷
                  </div>
                  <div style={{
                    fontSize: '16px',
                    fontWeight: '600'
                  }}>
                    Camera Off
                  </div>
                  <div style={{
                    fontSize: '14px',
                    marginTop: '8px',
                    opacity: 0.8
                  }}>
                    Click "Camera: Off" to turn on
                  </div>
                </div>
              </div>
            )}
          </div>
        </div>
      </div>

      {/* Top 10 Improvements Panel */}
      {isReady && topImprovements && topImprovements.length > 0 && (
        <div style={{
          maxWidth: '1400px',
          margin: '20px auto 0'
        }}>
          <div style={{
            background: 'rgba(255, 255, 255, 0.1)',
            backdropFilter: 'blur(10px)',
            borderRadius: '20px',
            padding: '24px',
            boxShadow: '0 8px 24px rgba(0, 0, 0, 0.15)',
            border: '1px solid rgba(255, 255, 255, 0.2)'
          }}>
            <div style={{
              display: 'flex',
              justifyContent: 'space-between',
              alignItems: 'center',
              marginBottom: '20px'
            }}>
              <h3 style={{
                margin: 0,
                color: 'white',
                fontSize: '20px',
                fontWeight: '600'
              }}>
                Areas to Improve
              </h3>
              {overallScore !== null && (
                <div style={{
                  background: overallScore >= 80 ? 'rgba(72, 187, 120, 0.3)' :
                             overallScore >= 60 ? 'rgba(237, 137, 54, 0.3)' :
                             'rgba(245, 101, 101, 0.3)',
                  padding: '8px 16px',
                  borderRadius: '8px',
                  color: 'white',
                  fontWeight: '600',
                  fontSize: '16px'
                }}>
                  Overall Score: {overallScore}%
                </div>
              )}
            </div>

            <div style={{
              display: 'grid',
              gridTemplateColumns: 'repeat(auto-fill, minmax(250px, 1fr))',
              gap: '12px'
            }}>
              {topImprovements.map((item, idx) => (
                <div key={item.joint} style={{
                  background: 'rgba(255, 255, 255, 0.08)',
                  borderRadius: '12px',
                  padding: '16px',
                  border: '1px solid rgba(255, 255, 255, 0.1)'
                }}>
                  <div style={{
                    display: 'flex',
                    justifyContent: 'space-between',
                    alignItems: 'center',
                    marginBottom: '8px'
                  }}>
                    <span style={{
                      color: 'white',
                      fontWeight: '600',
                      fontSize: '14px'
                    }}>
                      #{idx + 1} {item.name}
                    </span>
                    <span style={{
                      color: item.score >= 80 ? '#48bb78' :
                             item.score >= 60 ? '#ed8936' :
                             '#f56565',
                      fontWeight: '600',
                      fontSize: '14px'
                    }}>
                      {item.score}%
                    </span>
                  </div>
                  <div style={{
                    background: 'rgba(255, 255, 255, 0.1)',
                    borderRadius: '4px',
                    height: '6px',
                    overflow: 'hidden'
                  }}>
                    <div style={{
                      width: `${item.score}%`,
                      height: '100%',
                      background: item.score >= 80 ? '#48bb78' :
                                  item.score >= 60 ? '#ed8936' :
                                  '#f56565',
                      transition: 'width 0.3s ease'
                    }} />
                  </div>
                  <div style={{
                    marginTop: '8px',
                    fontSize: '12px',
                    color: 'rgba(255, 255, 255, 0.9)',
                    fontStyle: 'italic'
                  }}>
                    {item.recommendation}
                  </div>
                </div>
              ))}
            </div>
          </div>
        </div>
      )}

<<<<<<< HEAD
=======
      {/* Session Summary (end-of-video) */}
      {!videoPlaying && finalImprovements && finalImprovements.length > 0 && (
        <div style={{
          maxWidth: '900px',
          margin: '20px auto 0'
        }}>
          <div style={{
            background: 'rgba(255, 255, 255, 0.1)',
            backdropFilter: 'blur(10px)',
            borderRadius: '20px',
            padding: '20px',
            boxShadow: '0 8px 24px rgba(0, 0, 0, 0.15)',
            border: '1px solid rgba(255, 255, 255, 0.2)'
          }}>
            <div style={{
              display: 'flex',
              justifyContent: 'space-between',
              alignItems: 'center',
              marginBottom: '16px'
            }}>
              <h3 style={{
                margin: 0,
                color: 'white',
                fontSize: '18px',
                fontWeight: '700'
              }}>
                Session Feedback: Top 5 Areas to Improve
              </h3>
              {finalScore !== null && (
                <div style={{
                  padding: '8px 12px',
                  borderRadius: '10px',
                  background: 'rgba(255, 255, 255, 0.12)',
                  color: 'white',
                  fontWeight: '600',
                  fontSize: '14px'
                }}>
                  Overall: {finalScore}%
                </div>
              )}
            </div>
            <div style={{
              display: 'grid',
              gridTemplateColumns: 'repeat(auto-fill, minmax(200px, 1fr))',
              gap: '12px'
            }}>
              {finalImprovements.slice(0, 5).map((item, idx) => (
                <div key={item.joint} style={{
                  background: 'rgba(255, 255, 255, 0.08)',
                  borderRadius: '12px',
                  padding: '14px',
                  border: '1px solid rgba(255, 255, 255, 0.12)'
                }}>
                  <div style={{
                    display: 'flex',
                    justifyContent: 'space-between',
                    alignItems: 'center',
                    marginBottom: '6px'
                  }}>
                    <span style={{ color: 'white', fontWeight: '600', fontSize: '13px' }}>
                      #{idx + 1} {item.name}
                    </span>
                    <span style={{
                      color: item.score >= 80 ? '#48bb78' :
                             item.score >= 60 ? '#ed8936' :
                             '#f56565',
                      fontWeight: '700',
                      fontSize: '13px'
                    }}>
                      {item.score}%
                    </span>
                  </div>
                  <div style={{
                    background: 'rgba(255, 255, 255, 0.12)',
                    borderRadius: '4px',
                    height: '6px',
                    overflow: 'hidden',
                    marginBottom: '8px'
                  }}>
                    <div style={{
                      width: `${item.score}%`,
                      height: '100%',
                      background: item.score >= 80 ? '#48bb78' :
                                  item.score >= 60 ? '#ed8936' :
                                  '#f56565'
                    }} />
                  </div>
                  <div style={{ fontSize: '12px', color: 'rgba(255, 255, 255, 0.9)' }}>
                    {item.recommendation}
                  </div>
                </div>
              ))}
            </div>
          </div>
        </div>
      )}

>>>>>>> 19623184
      {/* Data Display Panel (below videos) */}
      {isReady && (
        <div style={{
          maxWidth: '1400px',
          margin: '20px auto 0'
        }}>
          <div style={{
            background: 'rgba(255, 255, 255, 0.1)',
            backdropFilter: 'blur(10px)',
            borderRadius: '20px',
            padding: '24px',
            boxShadow: '0 8px 24px rgba(0, 0, 0, 0.15)',
            border: '1px solid rgba(255, 255, 255, 0.2)'
          }}>
        {/* Gesture Progress Indicator */}
        {isReady && gestureProgress > 0 && referenceVideo && gestureControlEnabled && (
          <div style={{
            marginBottom: '24px',
            padding: '24px',
            background: 'rgba(255, 255, 255, 0.15)',
            backdropFilter: 'blur(10px)',
            border: '1px solid rgba(255, 255, 255, 0.2)',
            borderRadius: '16px',
            boxShadow: '0 4px 12px rgba(0, 0, 0, 0.1)'
          }}>
            <div style={{
              fontSize: '15px',
              fontWeight: '600',
              marginBottom: '16px',
              textAlign: 'center',
              color: 'white'
            }}>
              {videoPlaying
                ? `Hold raised fist to pause... ${Math.ceil((1 - gestureProgress) * 3)}s`
                : `Hold raised palm to start... ${Math.ceil((1 - gestureProgress) * 3)}s`
              }
            </div>
            <div style={{
              width: '100%',
              height: '8px',
              background: 'rgba(255, 255, 255, 0.2)',
              borderRadius: '8px',
              overflow: 'hidden'
            }}>
              <div style={{
                width: `${gestureProgress * 100}%`,
                height: '100%',
                background: 'linear-gradient(90deg, rgba(255, 255, 255, 0.8) 0%, rgba(255, 255, 255, 0.6) 100%)',
                transition: 'width 0.1s ease',
                borderRadius: '8px'
              }}></div>
            </div>
            <div style={{
              fontSize: '13px',
              marginTop: '12px',
              textAlign: 'center',
              color: 'rgba(255, 255, 255, 0.8)'
            }}>
              Keep your hand raised and still
            </div>
          </div>
        )}

        {showData && (
          <div style={{
            padding: '24px',
            background: 'rgba(255, 255, 255, 0.08)',
            backdropFilter: 'blur(10px)',
            border: '1px solid rgba(255, 255, 255, 0.15)',
            borderRadius: '16px',
            color: 'white',
            maxHeight: '500px',
            overflowY: 'auto'
          }}>
            <h3 style={{ margin: '0 0 15px 0', color: '#ff6b9d' }}>
              Body Landmarks ({bodyLandmarks.length} points)
            </h3>
            <div style={{ 
              display: 'grid', 
              gridTemplateColumns: 'repeat(auto-fill, minmax(200px, 1fr))',
              gap: '10px',
              fontSize: '12px',
              marginBottom: '20px'
            }}>
              {bodyLandmarks.map((landmark, idx) => (
                <div key={idx} style={{
                  padding: '8px',
                  background: landmark.visible ? 'rgba(255, 107, 157, 0.2)' : 'rgba(100, 100, 100, 0.2)',
                  borderRadius: '6px'
                }}>
                  <div style={{ fontWeight: 'bold', marginBottom: '4px' }}>
                    {landmark.name}
                  </div>
                  <div>X: {landmark.x}px</div>
                  <div>Y: {landmark.y}px</div>
                  <div>Conf: {landmark.confidence}%</div>
                </div>
              ))}
            </div>

            <h3 style={{ margin: '20px 0 15px 0', color: '#40E0D0' }}>
              Hand Landmarks
            </h3>
            
            {/* Left Hand */}
            {handLandmarks.left && handLandmarks.left.length > 0 && (
              <>
                <h4 style={{ margin: '10px 0', color: '#40E0D0' }}>
                  Left Hand ({handLandmarks.left.length} points)
                </h4>
                <div style={{ 
                  display: 'grid', 
                  gridTemplateColumns: 'repeat(auto-fill, minmax(150px, 1fr))',
                  gap: '8px',
                  fontSize: '11px',
                  marginBottom: '15px'
                }}>
                  {handLandmarks.left.map((landmark, idx) => (
                    <div key={idx} style={{
                      padding: '6px',
                      background: 'rgba(64, 224, 208, 0.2)',
                      borderRadius: '4px'
                    }}>
                      <div style={{ fontWeight: 'bold', fontSize: '10px' }}>
                        {landmark.name}
                      </div>
                      <div>X: {landmark.x}px</div>
                      <div>Y: {landmark.y}px</div>
                      <div>Z: {landmark.z}</div>
                    </div>
                  ))}
                </div>
              </>
            )}

            {/* Right Hand */}
            {handLandmarks.right && handLandmarks.right.length > 0 && (
              <>
                <h4 style={{ margin: '10px 0', color: '#40E0D0' }}>
                  Right Hand ({handLandmarks.right.length} points)
                </h4>
                <div style={{ 
                  display: 'grid', 
                  gridTemplateColumns: 'repeat(auto-fill, minmax(150px, 1fr))',
                  gap: '8px',
                  fontSize: '11px'
                }}>
                  {handLandmarks.right.map((landmark, idx) => (
                    <div key={idx} style={{
                      padding: '6px',
                      background: 'rgba(64, 224, 208, 0.2)',
                      borderRadius: '4px'
                    }}>
                      <div style={{ fontWeight: 'bold', fontSize: '10px' }}>
                        {landmark.name}
                      </div>
                      <div>X: {landmark.x}px</div>
                      <div>Y: {landmark.y}px</div>
                      <div>Z: {landmark.z}</div>
                    </div>
                  ))}
                </div>
              </>
            )}

            {(!handLandmarks.left || handLandmarks.left.length === 0) && 
             (!handLandmarks.right || handLandmarks.right.length === 0) && (
              <p style={{ opacity: 0.7, fontSize: '14px' }}>
                No hands detected. Hold hands in front of camera.
              </p>
            )}

            {/* 3D Pose Angles */}
            {Object.keys(pose3DAngles).length > 0 && (
              <>
                <h3 style={{ margin: '20px 0 15px 0', color: '#ffd700' }}>
                  3D Joint Angles
                </h3>
                <div style={{ 
                  display: 'grid', 
                  gridTemplateColumns: 'repeat(auto-fill, minmax(180px, 1fr))',
                  gap: '12px',
                  fontSize: '13px',
                  marginBottom: '20px'
                }}>
                  {Object.entries(pose3DAngles).map(([joint, angle]) => (
                    <div key={joint} style={{
                      padding: '12px',
                      background: 'rgba(255, 215, 0, 0.2)',
                      borderRadius: '8px',
                      border: '1px solid rgba(255, 215, 0, 0.3)'
                    }}>
                      <div style={{ 
                        fontWeight: 'bold', 
                        marginBottom: '6px',
                        textTransform: 'capitalize',
                        color: '#ffd700'
                      }}>
                        {joint.replace('_', ' ')}
                      </div>
                      <div style={{ 
                        fontSize: '18px',
                        fontWeight: '600',
                        color: 'white'
                      }}>
                        {angle}°
                      </div>
                    </div>
                  ))}
                </div>
              </>
            )}

            {/* 3D Joint Coordinates */}
            {Object.keys(pose3DCoords).length > 0 && (
              <>
                <h3 style={{ margin: '20px 0 15px 0', color: '#ff6b9d' }}>
                  3D Joint Coordinates
                </h3>
                <div style={{ 
                  display: 'grid', 
                  gridTemplateColumns: 'repeat(auto-fill, minmax(200px, 1fr))',
                  gap: '10px',
                  fontSize: '12px',
                  marginBottom: '20px'
                }}>
                  {Object.entries(pose3DCoords).map(([joint, coords]) => (
                    <div key={joint} style={{
                      padding: '10px',
                      background: 'rgba(255, 107, 157, 0.2)',
                      borderRadius: '6px',
                      border: '1px solid rgba(255, 107, 157, 0.3)'
                    }}>
                      <div style={{ 
                        fontWeight: 'bold', 
                        marginBottom: '4px',
                        textTransform: 'capitalize',
                        color: '#ff6b9d'
                      }}>
                        {joint.replace('_', ' ')}
                      </div>
                      <div style={{ color: 'white' }}>X: {coords.x}</div>
                      <div style={{ color: 'white' }}>Y: {coords.y}</div>
                      <div style={{ color: 'white' }}>Z: {coords.z}</div>
                    </div>
                  ))}
                </div>
              </>
            )}
          </div>
        )}

        {/* Info Panel */}
        {!showData && (
          <div style={{
            padding: '24px',
            background: 'rgba(255, 255, 255, 0.08)',
            backdropFilter: 'blur(10px)',
            border: '1px solid rgba(255, 255, 255, 0.15)',
            borderRadius: '16px',
            color: 'white'
          }}>
            <h3 style={{ 
              margin: '0 0 12px 0',
              fontSize: '18px',
              fontWeight: '600'
            }}>
              What's Being Tracked
            </h3>
            <div style={{ display: 'flex', gap: '20px', fontSize: '15px' }}>
              <div style={{ flex: 1 }}>
                <div style={{ 
                  display: 'inline-block',
                  width: '12px',
                  height: '12px',
                  background: '#ff6b9d',
                  borderRadius: '50%',
                  marginRight: '8px'
                }}></div>
                <strong>Body (Pink):</strong> {bodyLandmarks.filter(lm => lm.visible).length} points tracked
              </div>
              <div style={{ flex: 1 }}>
                <div style={{ 
                  display: 'inline-block',
                  width: '12px',
                  height: '12px',
                  background: '#40E0D0',
                  borderRadius: '50%',
                  marginRight: '8px'
                }}></div>
                <strong>Hands (Teal):</strong> {(handLandmarks.left?.length || 0) + (handLandmarks.right?.length || 0)} points tracked
              </div>
              <div style={{ flex: 1 }}>
                <div style={{ 
                  display: 'inline-block',
                  width: '12px',
                  height: '12px',
                  background: '#ffd700',
                  borderRadius: '50%',
                  marginRight: '8px'
                }}></div>
                <strong>3D Angles (Gold):</strong> {Object.keys(pose3DAngles).length} joints tracked
              </div>
            </div>
            
            <h3 style={{ 
              margin: '20px 0 12px 0',
              fontSize: '18px',
              fontWeight: '600'
            }}>
              Quick Tips
            </h3>
            <ul style={{
              margin: 0,
              padding: '0 0 0 20px',
              lineHeight: '1.8',
              fontSize: '15px'
            }}>
              <li><strong>Gesture Control:</strong> Raise your hand <strong>high and hold still</strong> for 3 seconds</li>
              <li style={{ paddingLeft: '20px', listStyle: 'circle' }}><strong>Open palm</strong> (fingers extended) → <strong>Play</strong> video</li>
              <li style={{ paddingLeft: '20px', listStyle: 'circle' }}><strong>Closed fist</strong> (fingers curled) → <strong>Pause</strong> video</li>
              <li><strong>Toggle "Gesture: Off"</strong> when dancing to avoid accidental triggers</li>
              <li>Click "Show Data" to see real-time position coordinates</li>
              <li>Click "Export Data" to download current positions as JSON</li>
              <li>Stand 3-5 feet back for best full-body tracking</li>
            </ul>
          </div>
        )}
          </div>
        </div>
      )}

      <style>{`
        @keyframes spin {
          0% { transform: rotate(0deg); }
          100% { transform: rotate(360deg); }
        }
      `}</style>
    </div>
  );
};

export default PoseDetectorView;<|MERGE_RESOLUTION|>--- conflicted
+++ resolved
@@ -34,12 +34,9 @@
   togglePerformanceMonitor,
   topImprovements,
   overallScore,
-<<<<<<< HEAD
-=======
   finalImprovements,
   finalScore,
   liveFeedback,
->>>>>>> 19623184
   handleReferencePose
 }) => {
   return (
@@ -653,8 +650,6 @@
         </div>
       )}
 
-<<<<<<< HEAD
-=======
       {/* Session Summary (end-of-video) */}
       {!videoPlaying && finalImprovements && finalImprovements.length > 0 && (
         <div style={{
@@ -752,7 +747,6 @@
         </div>
       )}
 
->>>>>>> 19623184
       {/* Data Display Panel (below videos) */}
       {isReady && (
         <div style={{
