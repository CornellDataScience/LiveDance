--- conflicted
+++ resolved
@@ -65,12 +65,6 @@
 
   // Pose comparison state
   const [referencePose, setReferencePose] = useState(null);
-<<<<<<< HEAD
-  const [topImprovements, setTopImprovements] = useState([]);
-  const [overallScore, setOverallScore] = useState(null);
-  const frameScoresRef = useRef([]);
-  const lastAggregateTimeRef = useRef(Date.now());
-=======
   const [referenceTime, setReferenceTime] = useState(null);
   const [topImprovements, setTopImprovements] = useState([]);
   const [overallScore, setOverallScore] = useState(null);
@@ -97,7 +91,6 @@
     left_ankle: 1.2,
     right_ankle: 1.2
   };
->>>>>>> 19623184
 
   // Human-readable names for body parts
   const BODY_PART_NAMES = {
@@ -267,13 +260,10 @@
   const normalizePose = (landmarks) => {
     if (!landmarks || landmarks.length < 17) return null;
 
-<<<<<<< HEAD
-=======
     // Confidence check slightly relaxed to avoid dropping too many frames
     const visibleCount = landmarks.filter(lm => lm.visible && lm.confidence > 50).length;
     if (visibleCount < MIN_VISIBLE_JOINTS) return null;
 
->>>>>>> 19623184
     const leftShoulder = landmarks.find(lm => lm.name === 'left_shoulder');
     const rightShoulder = landmarks.find(lm => lm.name === 'right_shoulder');
 
@@ -314,12 +304,6 @@
         const dx = userPose[jointName].x - refPose[jointName].x;
         const dy = userPose[jointName].y - refPose[jointName].y;
         const distance = Math.sqrt(dx * dx + dy * dy);
-<<<<<<< HEAD
-        // Convert to similarity score (0-100)
-        const similarity = 100 * Math.exp(-distance);
-        similarities[jointName] = {
-          score: Math.round(similarity * 10) / 10,
-=======
         // Harsher decay on distance
         const decayFactor = 2.5;
         const similarity = 100 * Math.exp(-distance * decayFactor);
@@ -327,7 +311,6 @@
 
         similarities[jointName] = {
           score: Math.round(similarity * weight * 10) / 10,
->>>>>>> 19623184
           dx: dx,
           dy: dy
         };
@@ -338,8 +321,6 @@
   };
 
   /**
-<<<<<<< HEAD
-=======
    * Find best matching reference frame to understand timing alignment
    */
   const findBestReferenceMatch = (userLandmarks) => {
@@ -461,7 +442,6 @@
   };
 
   /**
->>>>>>> 19623184
    * Convert dx/dy to intuitive directional recommendation
    */
   const getDirectionalRecommendation = (dx, dy, jointName) => {
@@ -575,11 +555,6 @@
     }));
 
     // Calculate overall score
-<<<<<<< HEAD
-    const scores = Object.values(avgScores);
-    const overall = scores.length > 0
-      ? Math.round((scores.reduce((a, b) => a + b, 0) / scores.length) * 10) / 10
-=======
     // Weighted overall (harsher because critical joints weigh more)
     let weightedTotal = 0;
     let weightSum = 0;
@@ -590,15 +565,11 @@
     });
     const overall = weightSum > 0
       ? Math.round((weightedTotal / weightSum) * 10) / 10
->>>>>>> 19623184
       : 0;
 
     setTopImprovements(improvements);
     setOverallScore(overall);
-<<<<<<< HEAD
-=======
     lastAggregatedRef.current = { improvements, overall };
->>>>>>> 19623184
 
     // Clear scores for next second
     frameScoresRef.current = [];
@@ -608,10 +579,6 @@
   /**
    * Handle reference pose from video player
    */
-<<<<<<< HEAD
-  const handleReferencePose = (landmarks) => {
-    setReferencePose(landmarks);
-=======
   const handleReferencePose = (landmarks, timestamp) => {
     setReferencePose(landmarks);
     setReferenceTime(timestamp ?? null);
@@ -623,7 +590,6 @@
         entry => entry.timestamp >= cutoff
       );
     }
->>>>>>> 19623184
   };
 
   /**
@@ -1141,12 +1107,6 @@
   useEffect(() => {
     if (!videoPlaying || !referencePose || !bodyLandmarks || bodyLandmarks.length === 0) {
       // Clear improvements when video stops
-<<<<<<< HEAD
-      if (!videoPlaying && topImprovements.length > 0) {
-        setTopImprovements([]);
-        setOverallScore(null);
-        frameScoresRef.current = [];
-=======
       if (!videoPlaying) {
         if (topImprovements.length > 0) {
           setTopImprovements([]);
@@ -1159,13 +1119,10 @@
           setFinalImprovements(lastAggregatedRef.current.improvements.slice(0, 5));
           setFinalScore(lastAggregatedRef.current.overall);
         }
->>>>>>> 19623184
       }
       return;
     }
 
-<<<<<<< HEAD
-=======
     const bestMatch = findBestReferenceMatch(bodyLandmarks);
     if (bestMatch) {
       setLiveFeedback({
@@ -1175,7 +1132,6 @@
       });
     }
 
->>>>>>> 19623184
     // Compare poses for this frame
     const frameScore = comparePoses(bodyLandmarks, referencePose);
     if (frameScore && Object.keys(frameScore).length > 0) {
@@ -1220,12 +1176,9 @@
     // Pose comparison
     topImprovements,
     overallScore,
-<<<<<<< HEAD
-=======
     finalImprovements,
     finalScore,
     liveFeedback,
->>>>>>> 19623184
     handleReferencePose
   };
 };